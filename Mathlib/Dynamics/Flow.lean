--- conflicted
+++ resolved
@@ -6,10 +6,6 @@
 import Mathlib.Logic.Function.Iterate
 import Mathlib.Topology.Algebra.Monoid
 import Mathlib.Topology.Algebra.Group.Defs
-<<<<<<< HEAD
-import Mathlib.Topology.ContinuousMap.Basic
-=======
->>>>>>> bfd986bb
 import Mathlib.Algebra.Order.Monoid.Submonoid
 
 /-!
@@ -161,10 +157,6 @@
 /-- The orbit of a point under a flow. -/
 def orbit (x : α) : Set α := ϕ.toAddAction.orbit _ x
 
-<<<<<<< HEAD
-@[simp]
-=======
->>>>>>> bfd986bb
 theorem orbit_eq_range (x : α) : orbit ϕ x = Set.range (fun t => ϕ t x) := rfl
 
 theorem mem_orbit_iff {x₁ x₂ : α} : x₂ ∈ orbit ϕ x₁ ↔ ∃ t : τ, ϕ t x₁ = x₂ :=
@@ -190,38 +182,6 @@
 variable [Preorder τ] [AddLeftMono τ]
 
 /-- Restrict a flow by `τ` to a flow by the additive submonoid of nonnegative elements of `τ`. -/
-<<<<<<< HEAD
-def fw : Flow (AddSubmonoid.nonneg τ) α := ϕ.restrictAddSubmonoid (AddSubmonoid.nonneg τ)
-
-/-- The forward orbit of a point under a flow. -/
-def fwOrbit (x : α) : Set α := orbit ϕ.fw x
-
-@[simp]
-theorem fwOrbit_eq_nonneg_range (x : α) :
-    fwOrbit ϕ x = Set.range (fun t : {t : τ // 0 ≤ t} => ϕ t x) := rfl
-
-/-- The forward orbit of a point under a flow `ϕ` is forward invariant under `ϕ`. -/
-theorem isFwInvariant_fwOrbit (x : α) : IsFwInvariant ϕ (fwOrbit ϕ x) :=
-  fun t ht => IsInvariant.isFwInvariant (isInvariant_orbit ϕ.fw x) (t := ⟨t, ht⟩) ht
-
-/-- The forward orbit of a point `x` is contained in the orbit of `x`. -/
-theorem fwOrbit_subset_orbit (x : α) : fwOrbit ϕ x ⊆ orbit ϕ x :=
-  ϕ.toAddAction.orbit_addSubmonoid_subset (AddSubmonoid.nonneg τ) x
-
-theorem mem_orbit_of_mem_fwOrbit {x₁ x₂ : α} (h : x₁ ∈ (fwOrbit ϕ x₂)) : x₁ ∈ orbit ϕ x₂ :=
-  ϕ.fwOrbit_subset_orbit x₂ h
-
-end Orbit
-
-variable {β : Type*} [TopologicalSpace β] (ψ : Flow τ β)
-  {γ : Type*} [TopologicalSpace γ] (χ : Flow τ γ)
-
-namespace ContinuousMap
-
-/-- Given flows `ϕ` by `τ` on `α` and `ψ` by `τ` on `β`, a continuous map `π : α → β` is called a
-*semiconjugacy* from `ϕ` to `ψ` if `π` is surjective and `π ∘ (ϕ t) = (ψ t) ∘ π` for all `t : τ`. -/
-structure IsSemiconjugacy (π : ContinuousMap α β) (ϕ : Flow τ α) (ψ : Flow τ β) : Prop where
-=======
 def restrictNonneg : Flow (AddSubmonoid.nonneg τ) α := ϕ.restrictAddSubmonoid (.nonneg τ)
 
 /-- The forward orbit of a point under a flow. -/
@@ -250,38 +210,10 @@
 all `t : τ`. -/
 structure IsSemiconjugacy (π : α → β) (ϕ : Flow τ α) (ψ : Flow τ β) : Prop where
   cont : Continuous π
->>>>>>> bfd986bb
   surj : Function.Surjective π
   semiconj : ∀ t, Function.Semiconj π (ϕ t) (ψ t)
 
 /-- The composition of semiconjugacies is a semiconjugacy. -/
-<<<<<<< HEAD
-theorem IsSemiconjugacy.comp {π : ContinuousMap α β} {ρ : ContinuousMap β γ}
-    (h₁ : IsSemiconjugacy π ϕ ψ) (h₂ : IsSemiconjugacy ρ ψ χ) : IsSemiconjugacy (ρ.comp π) ϕ χ :=
-  ⟨by simp [h₂.surj.comp h₁.surj], fun t => by simp [(h₂.semiconj t).comp_left (h₁.semiconj t)]⟩
-
-/-- The identity is a semiconjugacy from `ϕ` to `ψ` if and only if `ϕ` and `ψ` are equal. -/
-theorem isSemiconjugacy_id_iff_eq (ϕ ψ : Flow τ α) : IsSemiconjugacy (ContinuousMap.id α)
-    ϕ ψ ↔ ϕ = ψ :=
-  ⟨fun h => ϕ.ext h.semiconj, fun h => Eq.recOn h ⟨surjective_id, by simp [Semiconj.id_left]⟩⟩
-
-end ContinuousMap
-
-/-- A flow `ψ` is called a *factor* of `ϕ` if there exists a semiconjugacy from `ϕ` to `ψ`. -/
-def IsFactorOf (ψ : Flow τ β) (ϕ : Flow τ α) : Prop :=
-  ∃ π : ContinuousMap α β, ContinuousMap.IsSemiconjugacy π ϕ ψ
-
-theorem _root_.ContinuousMap.IsSemiconjugacy.isFactorOf {π : ContinuousMap α β}
-    (h : ContinuousMap.IsSemiconjugacy π ϕ ψ) : IsFactorOf ψ ϕ := ⟨π, h⟩
-
-/-- Transitivity of factors of flows. -/
-theorem IsFactorOf.trans (h₁ : IsFactorOf ϕ ψ) (h₂ : IsFactorOf ψ χ) : IsFactorOf ϕ χ :=
-  h₁.elim fun π hπ => h₂.elim fun ρ hρ => ⟨π.comp ρ, hρ.comp χ ψ ϕ hπ⟩
-
-/-- Every flow is a factor of itself. -/
-theorem IsFactorOf.self : IsFactorOf ϕ ϕ :=
-  ⟨ContinuousMap.id α, (ContinuousMap.isSemiconjugacy_id_iff_eq ϕ ϕ).mpr (by rfl)⟩
-=======
 theorem IsSemiconjugacy.comp {π : α → β} {ρ : β → γ}
     (h₁ : IsSemiconjugacy π ϕ ψ) (h₂ : IsSemiconjugacy ρ ψ χ) : IsSemiconjugacy (ρ ∘ π) ϕ χ :=
   ⟨h₂.cont.comp h₁.cont, h₂.surj.comp h₁.surj, fun t => (h₂.semiconj t).comp_left (h₁.semiconj t)⟩
@@ -302,7 +234,6 @@
 
 /-- Every flow is a factor of itself. -/
 theorem IsFactorOf.self : IsFactorOf ϕ ϕ := ⟨id, (isSemiconjugacy_id_iff_eq ϕ ϕ).mpr (by rfl)⟩
->>>>>>> bfd986bb
 
 end Flow
 
